--- conflicted
+++ resolved
@@ -5,10 +5,7 @@
 import json
 import os
 import secrets
-<<<<<<< HEAD
-=======
 import uuid
->>>>>>> a73b347a
 from datetime import datetime
 from pathlib import Path
 from typing import Annotated
